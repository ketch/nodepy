"""
**Examples**::

    >>> from nodepy.runge_kutta_method import *

* Load a method::

    >>> ssp104=loadRKM('SSP104')

* Check its order of accuracy::

    >>> ssp104.order()
    4

* Find its radius of absolute monotonicity::

    >>> ssp104.absolute_monotonicity_radius()
    5.9999999999490683

* Load a dictionary with many methods::

    >>> RK=loadRKM()
    >>> RK.keys()
    ['BE', 'SSP75', 'Lambert65', 'Fehlberg45', 'FE', 'SSP33', 'MTE22', 'SSP95', 'RK44', 'SSP22star', 'RadauIIA3', 'RadauIIA2', 'BS5', 'Heun33', 'SSP22', 'DP5', 'LobattoIIIC4', 'NSSP33', 'NSSP32', 'SSP85', 'BuRK65', 'SSP104', 'LobattoIIIA2', 'GL2', 'GL3', 'LobattoIIIC3', 'LobattoIIIC2', 'Mid22']

    >>> RK['Mid22']
    Midpoint Runge-Kutta
    <BLANKLINE>
     0.000 |
     0.500 |  0.500
    _______|________________
           |  0.000  1.000

**References**:  
    #. [butcher2003]_
    #. [hairer1993]_
"""
from __future__ import division
from general_linear_method import GeneralLinearMethod
import numpy as np
<<<<<<< HEAD
import matplotlib.pyplot as pl
=======
import pylab as pl
import snp
>>>>>>> 0630fb6b


#=====================================================
class RungeKuttaMethod(GeneralLinearMethod):
#=====================================================
    r""" 
        General class for implicit and explicit Runge-Kutta Methods.
        The method is defined by its Butcher array ($A,b,c$).
        It is assumed everywhere that  `c_i=\sum_j A_{ij}`.
        
        A Runge-Kutta Method is initialized by providing either:
            #. Butcher arrays $A$ and $b$ with valid and consistent 
               dimensions; or
            #. Shu-Osher arrays `\alpha` and `\beta` with valid and
               consistent dimensions 

        but not both.

        The Butcher arrays are used as the primary representation of
        the method.  If Shu-Osher arrays are provided instead, the
        Butcher arrays are computed by :ref:`shu_osher_to_butcher`.
    """

    #============================================================
    # Private functions
    #============================================================

    def __init__(self,A=None,b=None,alpha=None,beta=None,
            name='Runge-Kutta Method',description='',mode='exact'):
        r"""
            Initialize a Runge-Kutta method.  For explicit methods,
            the class ExplicitRungeKuttaMethod should be used instead.

            TODO: make A a property and update c when it is changed
        """
        A,b,alpha,beta=snp.normalize(A,b,alpha,beta)
        # Here there is a danger that one could change A
        # and c would never be updated
        # A,b, and c should be properties
        a1,a2=A is not None, b is not None
        a3,a4=alpha is not None, beta is not None
        if not ( ( (a1 and a2) and not (a3 or a4) ) or
                    ( (a3 and a4) and not (a1 or a2) ) ):
            raise RungeKuttaError("""To initialize a Runge-Kutta method,
                you must provide either Butcher arrays or Shu-Osher arrays,
                but not both.""")
        if A is not None: #Initialize with Butcher arrays
            # Check that number of stages is consistent
            m=np.size(A,0) # Number of stages
            if m>1:
                if not np.all([np.size(A,1),np.size(b)]==[m,m]):
                    raise RungeKuttaError(
                     'Inconsistent dimensions of Butcher arrays')
            else:
                if not np.size(b)==1:
                    raise RungeKuttaError(
                     'Inconsistent dimensions of Butcher arrays')
        if alpha is not None: #Initialize with Shu-Osher arrays
            self.alpha=alpha
            self.beta=beta
            A,b=shu_osher_to_butcher(alpha,beta)
        # Set Butcher arrays
        if len(np.shape(A))==2: self.A=A
        else: self.A=np.array([A]) #Fix for 1-stage methods

        if not isinstance(self,ExplicitRungeKuttaMethod):
            if not np.triu(self.A).any():
                print """Warning: this method appears to be explicit, but is
                       being initialized as a RungeKuttaMethod rather than
                       as an ExplicitRungeKuttaMethod."""

        self.b=b
        self.c=np.sum(self.A,1)

        self.name=name
        self.info=description

    def __num__(self):
        """
        Returns a copy of the method but with floating-point coefficients.
        This is useful whenever we need to operate numerically without
        worrying about the representation of the method.
        """
        import copy
        numself = copy.deepcopy(self)
        if self.A.dtype==object:
            numself.A=np.array(self.A,dtype=np.float64)
            numself.b=np.array(self.b,dtype=np.float64)
            numself.c=np.array(self.c,dtype=np.float64)
        return numself

    def __repr__(self): 
        """
        Pretty-prints the Butcher array in the form:
          |
        c | A
        ______
          | b
        """
        from utils import shortstring

        c = [shortstring(ci) for ci in self.c]
        clenmax = max([len(ci) for ci in c])
        A = [shortstring(ai) for ai in self.A.reshape(-1)]
        alenmax = max([len(ai) for ai in A])
        b = [shortstring(bi) for bi in self.b]
        blenmax = max([len(bi) for bi in b])
        colmax=max(alenmax,blenmax)

        s=self.name+'\n'+self.info+'\n'
        for i in range(len(self)):
            s+=c[i]+' '*(clenmax-len(c[i])+1)+'|'
            for j in range(len(self)):
                ss=shortstring(self.A[i,j])
                s+=' '*(colmax-len(ss)+1)+ss
            s+='\n'
        s+='_'*(clenmax+1)+'|'+('_'*(colmax+1)*len(self))+'\n'
        s+= ' '*(clenmax+1)+'|'
        for j in range(len(self)):
            s+=' '*(colmax-len(b[j])+1)+b[j]
        return s

    def __eq__(self,rkm):
        """
            Methods considered equal if their Butcher arrays are

            TODO: Instead check whether methods have the same elementary weights
        """
        K1=np.vstack([self.A,self.b])
        K2=np.vstack([rkm.A,rkm.b])
        if K1.shape!=K2.shape:
            return False
        else:
            return (np.vstack([self.A,self.b])==np.vstack([rkm.A,rkm.b])).all()

    def __len__(self):
        """
            The length of the method is the number of stages.
        """
        return np.size(self.A,0) 

    def __mul__(self,RK2,h1=1,h2=1):
        """ Multiplication is interpreted as composition:
            RK1*RK2 gives the method obtained by applying
            RK2, followed by RK1, each with half the timestep.

            **Output**:
                The method
                     c_2 | A_2  0
                   1+c_1 | b_2 A_1
                   _____________
                         | b_2 b_1

                but with everything divided by two.
                The b_2 matrix block consists of m_1 (row) copies of b_2.
        """
        f1=h1/(h1+h2)
        f2=h2/(h1+h2)
        A1=self.A
        A2=RK2.A
        A=np.vstack([
            np.hstack([A2*f2,np.zeros([np.size(A2,0),np.size(A1,1)])]),
            np.hstack([np.tile(RK2.b*f2,(len(self),1)),A1*f1])]).squeeze()
        b=np.hstack([RK2.b*f2,self.b*f1]).squeeze()
        return RungeKuttaMethod(A,b)

    #============================================================
    # Reducibility
    #============================================================

    def dj_reducible(self,tol=1.e-13):
        """ Determine whether the method is DJ-reducible.
            A method is DJ-reducible if it contains any stage that
            does not influence the output.

            Returns a list of irrelevant stages.  If the method is
            DJ-irreducible, returns an empty list.
        """
        from copy import copy
        b=self.b; A=self.A
        Nset = [j for j in range(len(b)) if abs(b[j])<tol]
        while len(Nset)>0:      #Try successively smaller sets N
            Nsetold=copy(Nset)
            for j in Nset:      #Test whether stage j matters
                remove_j=False
                for i in range(len(self)):
                    if i not in Nset and abs(A[i,j])>tol: #Stage j matters
                        remove_j=True
                        continue       
                    if remove_j: continue
                if remove_j: 
                    Nset.remove(j)
                    continue
            if Nset==Nsetold: return Nset
        return Nset

    def dj_reduce(self,tol=1.e-13):
        """Remove all DJ-reducible stages."""
        reducible=True
        while(reducible):
            djs = self.dj_reducible(tol=tol)
            if len(djs)>0: 
                reducible = True
                self.remove_stage(djs[0])
            else: reducible = False
        return self


    def hs_reducible(self,tol=1.e-13):
        """ 
            Determine whether the method is HS-reducible.
            A Runge-Kutta method is HS-reducible if two
            rows of A are equal.

            If the method is HS-reducible, returns True and a
            pair of equal stages.  If not, returns False and
            the minimum pairwise difference (in the maximum norm) 
            between rows of A.
        """
        m=len(self)
        mindiff=10.
        for i in range(m):
            for j in range(i+1,m):
                dif = np.max(np.abs(self.A[i,:]-self.A[j,:]))
                if dif<tol: return True,[i,j]
                mindiff=min(mindiff,dif)
        return False, mindiff

    def remove_stage(self,stage):
        """ Eliminate a stage of a Runge-Kutta method.
            Typically used to reduce reducible methods.

            Note that stages in the NumPy arrays are indexed from zero,
            so to remove stage s use remove_stage(s-1).
        """
        A=np.delete(np.delete(self.A,stage,1),stage,0)
        b=np.delete(self.b,stage)
        c=np.delete(self.c,stage)
        self.A=A
        self.b=b
        self.c=c

    #============================================================
    # Accuracy
    #============================================================

    def error_coefficient(self,tree):
        r"""
        Returns the coefficient in the Runge-Kutta method's error expansion
        multiplying a single elementary differential,
        corresponding to a given tree.
        """
        from numpy import dot
        code=elementary_weight_str(tree)
        b=self.b
        A=self.A
        c=self.c
        exec('coeff=('+code+'-1./'+str(tree.density())+')')
        return coeff/tree.symmetry()

    def error_coeffs(self,p):
        r"""
        Returns the coefficients in the Runge-Kutta method's error expansion
        multiplying all elementary differentials of the given order.
        """
        import rooted_trees as rt
        forest=rt.list_trees(p)
        err_coeffs=[]
        for tree in forest:
            err_coeffs.append(self.error_coefficient(tree))
        return err_coeffs

    def error_metrics(self):
        r"""
        Returns several measures of the accuracy of the Runge-Kutta method.
        In order, they are:

            * `A^{q+1}`: 2-norm of the vector of leading order error coefficients
            * `A^{q+1}_{max}`: Max-norm of the vector of leading order error coefficients
            * `A^{q+2}` : 2-norm of the vector of next order error coefficients
            * `A^{q+2}_{max}`: Max-norm of the vector of next order error coefficients
            * `D`: The largest (in magnitude) coefficient in the Butcher array

            Reference: [kennedy2000]_
        """
        q=self.order(1.e-13)
        tau_1=self.error_coeffs(q+1)
        tau_2=self.error_coeffs(q+2)
        print tau_1
        A_qp1=np.sqrt(float(np.sum(np.array(tau_1)**2)))
        A_qp1_max=max([abs(tau) for tau in tau_1])
        A_qp2=np.sqrt(float(np.sum(np.array(tau_2)**2)))
        A_qp2_max=max([abs(tau) for tau in tau_2])
        D=max(np.max(np.abs(self.A)),np.max(np.abs(self.b)),np.max(np.abs(self.c)))
        return A_qp1, A_qp1_max, A_qp2, A_qp2_max, D

    def principal_error_norm(self,tol=1.e-13):
        r""" Returns the 2-norm of the vector of leading order error coefficients."""
        import rooted_trees as rt
        p=self.order(tol)
        forest=rt.list_trees(p+1)
        errs=[]
        for tree in forest:
            errs.append(self.error_coefficient(tree))
        return np.sqrt(float(np.sum(np.array(errs)**2)))

    def order(self,tol=1.e-14):
        """ 
            Returns the order of a Runge-Kutta method.
        """
        p=0
        while True:
            z=self.order_conditions(p+1)
            if np.any(abs(z)>tol): return p
            p=p+1

    def order_conditions(self,p):
        """
            Generates and evaluates code to test whether a method
            satisfies the order conditions of order p (only).

            Currently uses Albrecht's recursion to generate the
            order conditions.  This is fast and requires less code
            than if they were hard-coded up to some high order,
            although it still only works up to some fixed order
            (need more recursion loops to go higher).

            Other possibilities, already in place, are:
                #. Use hard code, generated once and for all
                   by Albrecht's recursion or another method.
                   Advantages: fastest
                   Disadvantages: Less satisfying

                #. Use Butcher's recursive product on trees.
                   Advantages: Most satisfying, no maximum order
                   Disadvantages: way too slow for high order

            TODO: Implement the different approaches through optional keyword
        """
        from sympy import factorial,Rational
        A,b,c=self.A,self.b,self.c
        C=snp.diag(c)
        code=runge_kutta_order_conditions(p)
        z=snp.zeros(len(code)+1)
        tau=snp.zeros([p,len(self)])
        for j in range(1,p):
            tau[j,:]=(c**j/j-np.dot(A,c**(j-1)))/factorial(j-1)
        for i in range(len(code)):
            exec('z[i]='+code[i])
        z[-1]=np.dot(b,c**(p-1))-Rational(1,p)
        return z

    def stage_order(self,tol=1.e-14):
        r""" 
            The stage order of a Runge-Kutta method is the minimum, 
            over all stages, of the
            order of accuracy of that stage.  It can be shown to be
            equal to the largest integer k such that the simplifying
            assumptions $B(\\xi)$ and $C(\\xi)$ are satisfied for
            $1 \\le \\xi \\le k$.

            **References**:
                #. Dekker and Verwer
                #. [butcher2003]_
        """
        k,B,C=0,0.,0.
        while np.all(abs(B)<tol) and np.all(abs(C)<tol):
            k=k+1
            B=np.dot(self.b,self.c**(k-1))-1./k
            C=np.dot(self.A,self.c**(k-1))-self.c**k/k
        return k-1


    #============================================================
    # Classical Stability
    #============================================================
    def stability_function(self):
        r""" 
            The stability function of a Runge-Kutta method is
            $\\phi(z)=p(z)/q(z)$, where

            $$p(z)=\\det(I - z A + z e b^T)$$

            $$q(z)=\\det(I - z A)$$

            This function constructs the numerator and denominator of the 
            stability function of a Runge-Kutta method.

            **Output**:
                - p -- Numpy poly representing the numerator
                - q -- Numpy poly representing the denominator

        """
        import sympy

        if self.A.dtype==object:
            Asym=sympy.matrices.Matrix(self.A)
            bsym=sympy.matrices.Matrix(np.tile(self.b,(len(self),1)))
            xsym=Asym-bsym
            x=sympy.var('x')
            p1=xsym.charpoly(x).coeffs
            q1=Asym.charpoly(x).coeffs
        else:
            p1=np.poly(self.A-np.tile(self.b,(len(self),1)))
            q1=np.poly(self.A)
        p=np.poly1d(p1[::-1])    # Numerator
        q=np.poly1d(q1[::-1])    # Denominator
        # Fix for some explicit methods
        while abs(p.c[0])<1.e-15: p=np.poly1d(p.c[1:])
        return p,q

    def plot_stability_function(self,bounds=[-20,1]):
        p,q=self.stability_function()
        xx=np.arange(bounds[0], bounds[1], 0.01)
        yy=p(xx)/q(xx)
        pl.plot(xx,yy)
        pl.draw()  


    def plot_stability_region(self,N=200,bounds=[-10,1,-5,5],
                    color='r',filled=True,scaled=False,plotroots=True,
                    alpha=1.,scalefac=None):
        r""" 
            The region of absolute stability
            of a Runge-Kutta method, is the set

            `\{ z \in C : |\phi (z)|\le 1 \}`

            where $\phi(z)$ is the stability function of the method.

            **Input**: (all optional)
                - N       -- Number of gridpoints to use in each direction
                - bounds  -- limits of plotting region
                - color   -- color to use for this plot
                - filled  -- if true, stability region is filled in (solid); otherwise it is outlined
        """
        p,q=self.stability_function()
        m=len(p)
        x=np.linspace(bounds[0],bounds[1],N)
        y=np.linspace(bounds[2],bounds[3],N)
        X=np.tile(x,(N,1))
        Y=np.tile(y[:,np.newaxis],(1,N))
        Z=X+Y*1j
        if scaled: 
            if scalefac==None: scalefac=m
        else: scalefac=1.
        R=np.abs(p(Z*scalefac)/q(Z*scalefac))
        pl.clf()
        if filled:
            pl.contourf(X,Y,R,[0,1],colors=color,alpha=alpha)
        else:
            pl.contour(X,Y,R,[0,1],colors=color,alpha=alpha)
        pl.title('Absolute Stability Region for '+self.name)
        pl.hold(True)
        if plotroots: pl.plot(np.real(p.r),np.imag(p.r),'ok')
        if len(q)>1: pl.plot(np.real(q.r),np.imag(q.r),'xk')
        pl.plot([0,0],[bounds[2],bounds[3]],'--k',linewidth=2)
        pl.plot([bounds[0],bounds[1]],[0,0],'--k',linewidth=2)
        pl.axis('Image')
        pl.hold(False)
        pl.draw()

    def plot_order_star(self,N=200,bounds=[-5,5,-5,5],
                    color='r',filled=True,plotaxes=True):
        r""" The order star of a Runge-Kutta method is the set
            
            $$ \{ z \in C : |\phi(z)/exp(z)|\le 1 \} $$

            where $\phi(z)$ is the stability function of the method.

            **Input**: (all optional)
                - N       -- Number of gridpoints to use in each direction
                - bounds  -- limits of plotting region
                - color   -- color to use for this plot
                - filled  -- if true, order star is filled in (solid); otherwise it is outlined
        """
        p,q=self.stability_function()
        x=np.linspace(bounds[0],bounds[1],N)
        y=np.linspace(bounds[2],bounds[3],N)
        X=np.tile(x,(N,1))
        Y=np.tile(y[:,np.newaxis],(1,N))
        Z=X+Y*1j
        R=np.abs(p(Z)/q(Z)/np.exp(Z))
        pl.clf()
        if filled:
            pl.contourf(X,Y,R,[0,1],colors=color)
        else:
            pl.contour(X,Y,R,[0,1],colors=color)
        pl.title('Order star for '+self.name)
        if plotaxes:
            pl.hold(True)
            pl.plot([0,0],[bounds[2],bounds[3]],'--k')
            pl.plot([bounds[0],bounds[1]],[0,0],'--k')
        pl.axis('Image')
        pl.hold(False)
        
    #============================================================
    # Nonlinear Stability
    #============================================================
    def circle_contractivity_radius(self,acc=1.e-13,rmax=1000):
        r""" 
            Returns the radius of circle contractivity
            of a Runge-Kutta method.
        """
        from utils import bisect

        tol=1.e-14
        r=bisect(0,rmax,acc,tol,self.is_circle_contractive)
        return r

    def absolute_monotonicity_radius(self,acc=1.e-10,rmax=200,
                    tol=3.e-16):
        r""" 
            Returns the radius of absolute monotonicity
            (also referred to as the radius of contractivity or
            the strong stability preserving coefficient 
            of a Runge-Kutta method.
        """
        from utils import bisect

        r=bisect(0,rmax,acc,tol,self.is_absolutely_monotonic)
        return r

    def linear_monotonicity_radius(self,acc=1.e-10,tol=1.e-15,tol2=1e-8):
        r"""
            Computes Horvath's monotonicity radius of the stability
            function.

            TODO: clean this up.
        """

        p,q=self.stability_function()
        for i in range(len(p)+1):
            if abs(p[i])<=tol2: p[i]=0.0
        for i in range(len(q)+1):
            if abs(q[i])<=tol2: q[i]=0.0
        #First check extreme cases
        if p.order>q.order: return 0
        phi = lambda z: p(z)/q(z)
        #Get the negative real zeroes of the derivative of p/q:
        phip=p.deriv()*q-q.deriv()*p
        zeroes=[z for z in phip.r if np.isreal(z) and z<0]      
        #Find the extremum of phi on (-inf,0):
        xmax=-10000
        if phip(0)<0: return 0
        if len(zeroes)>0:
            for i in range(len(zeroes)):
                if p(zeroes[i])/q(zeroes[i])<p(xmax)/q(xmax) and zeroes[i]>xmax:  xmax=zeroes[i]
            zmax=max(abs(phi(zeroes)))
            rlo=max(zeroes)
            if p.order==q.order: 
                zmax=max(zmax, abs(p[len(p)]/q[len(q)]))
        else:
            if p.order<q.order: return -np.inf
            if p.order==q.order: 
                zmax=abs(p[len(p)]/q[len(q)])
                if p[len(p)]/q[len(q)]>=-tol: return -np.inf
                rlo=-10000
        s=p-zmax*q 
        zeroes2=[z for z in s.r if np.isreal(z) and z<0 and z>=xmax]
        if len(zeroes2)>0:
            r=max(zeroes2)
        else: r=0
        return float(np.real(r))


    def is_circle_contractive(self,r,tol):
        r""" Returns 1 if the Runge-Kutta method has radius of circle
            contractivity at least $r$.
            
            **References**:
                #. Dekker and Verwer
        """
        B=np.diag(self.b)
        M=np.dot(B,self.A)+np.dot(self.A.T,B)-np.outer(self.b,self.b)
        X=M+B/r
        v,d=np.linalg.eig(X)
        if v.min()>-tol:
            return 1
        else:
            return 0

    def is_absolutely_monotonic(self,r,tol):
        r""" Returns 1 if the Runge-Kutta method is absolutely monotonic
            at $z=-r$.

            The method is absolutely monotonic if $(I+rA)^{-1}$ exists
            and
            $$K(I+rA)^{-1} \\ge 0$$
            $$(I+rA)^{-1} e_m \\ge 0$$

            where $e_m$ is the m-by-1 vector of ones and
                  K=[ A
                     b^T].

            The inequalities are interpreted componentwise.

            **References**:
                #. [kraaijevanger1991]
        """
        s=len(self)
        K=np.vstack([self.A,self.b])
        K=np.hstack([K,np.zeros([s+1,1])])
        X=np.eye(s+1)+r*K
        if abs(np.linalg.det(X))<tol: return 0
        beta_r=np.linalg.solve(X,K)
        v_r_sum = np.dot(np.eye(s+1)-r*beta_r,np.ones([s+1,1]))
        if beta_r.min()<-tol or v_r_sum.min()<-tol:
            return 0
        else:
            return 1
        # Need an exception here if rhi==rmax

    #============================================================
    # Representations
    #============================================================
    def standard_shu_osher_form(self,r=None):
        r"""
            Gives a Shu-Osher form in which the SSP coefficient is
            evident (i.e., in which $\\alpha_{ij},\\beta_{ij} \\ge 0$ and
            $\\alpha_{ij}/\\beta_{ij}=c$ for every $\\beta_{ij}\\ne 0$).

            **Input**: 
                - A RungeKuttaMethod
            **Output**: 
                - alpha, beta -- Shu-Osher arrays

            The 'optimal' Shu-Osher arrays are given by
            
            $$\\alpha= K(I+cA)^{-1}$$
            $$\\beta = c \\alpha$$

            where K=[ A
                     b^T].

            **References**: 
                #. [higueras2005]_

        """
        m=len(self)
        if r is None: r=self.absolute_monotonicity_radius()
        K=np.vstack([self.A,self.b])
        K=np.hstack([K,np.zeros([m+1,1])])
        X=np.eye(m+1)+r*K
        beta=np.linalg.solve(X,K)
        beta=beta[:,:-1]
        alpha=r*beta
        for i in range(1,len(self)+1):
            alpha[i,0]=1.-np.sum(alpha[i,1:])
        return alpha, beta

    def canonical_shu_osher_form(self,r):
        r""" Return d,P where P is the matrix P=r(I+rK)^{-1}K 
             and d is the vector d=(I+rK)^{-1}e=(I-P)e
        """
        s=len(self)
        K=np.vstack([self.A,self.b])
        K=np.hstack([K,np.zeros([s+1,1])])
        I=np.eye(s+1)
        P=np.dot(r*np.linalg.inv(I+r*K),K)
        d=(I-P).sum(1)
        return d,P

    #==========================================
    #The next three functions are experimental!
    #==========================================

    def split(self,r,tol=1.e-15):
        s=len(self)
        I=np.eye(s+1)
        d,P=self.canonical_shu_osher_form(r)
        alpha=P*(P>0)
        alphatilde=-P*(P<0)
        M=np.linalg.inv(I+2*alphatilde)
        alphanew=np.dot(M,alpha)
        dnew=np.dot(M,d)
        alphatildenew=np.dot(M,alphatilde)
        #Don't we need to check that -(I-M)alphatilde>=0 also?
        #print np.dot(I-M,-alphatilde)
        return dnew, alphanew, alphatildenew


    def is_splittable(self,r,tol=1.e-15):
        d,alpha,alphatilde=self.split(r,tol=tol)
        if max(abs(self.A[0,:]))<tol: alpha[1:,0]+=d[1:]/2.
        if alpha.min()>=-tol and d.min()>=-tol and alphatilde.min()>=-tol: return True
        else: return False

    def optimal_perturbed_splitting(self,acc=1.e-12,rmax=50.01,tol=1.e-13):
        r"""
            Return the optimal (possibly?) downwind splitting of the method
            along with the optimal downwind SSP coefficient.
        """
        from utils import bisect

        r=bisect(0,rmax,acc,tol,self.is_splittable)
        d,alpha,alphatilde=self.split(r,tol=tol)
        return r,d,alpha,alphatilde

    #============================================================
    # Miscellaneous
    #============================================================
    def propagation_matrix(self,L,dt):
        """
            Returns the solution propagation matrix for the linear 
            autonomous system with RHS equal to the matrix L, i.e. 
            it returns the matrix G such that when the Runge-Kutta
            method is applied to the system 
            $u'(t)=Lu$
            with stepsize dt, the numerical solution is given by
            $u^{n+1} = G u^n$.

            **Input**:
                - self -- a Runge-Kutta method
                - L    -- the RHS of the ODE system
                - dt   -- the timestep

            The formula for $G$ is (if $L$ is a scalar):
            $G = 1 + b^T L (I-A L)^{-1} e$

            where $A$ and $b$ are the Butcher arrays and $e$ is the vector
            of ones.  If $L$ is a matrix, all quantities above are 
            replaced by their Kronecker product with the identity
            matrix of size $m$, where $m$ is the number of stages of
            the Runge-Kutta method.
        """
        neq=np.size(L,0)
        nstage=len(self)
        I =np.identity(nstage)
        I2=np.identity(neq)
        Z=np.kron(I,dt*L)
        X=np.kron(I,I2)-np.dot(np.kron(self.A,I2),Z)
        Xinv=np.linalg.inv(X)
        e=np.kron(np.ones(nstage)[:,np.newaxis],I2)
        G=I2 + np.dot(np.kron(self.b[:,np.newaxis],I2).T,np.dot(Z,np.dot(Xinv,e)))

        return G,Xinv


    def is_explicit(self):
        return False

    def is_FSAL(self):
        return all(self.A[-1,:]==self.b)

#=====================================================
class ExplicitRungeKuttaMethod(RungeKuttaMethod):
#=====================================================
    r"""
        Class for explicit Runge-Kutta methods.  Mostly identical
        to RungeKuttaMethod, but also includes time-stepping and
        a few other functions.
    """
    def __repr__(self): 
        """
        Pretty-prints the Butcher array in the form:
          |
        c | A
        ______
          | b
        """
        from utils import shortstring

        c = [shortstring(ci) for ci in self.c]
        clenmax = max([len(ci) for ci in c])
        A = [shortstring(ai) for ai in self.A.reshape(-1)]
        alenmax = max([len(ai) for ai in A])
        b = [shortstring(bi) for bi in self.b]
        blenmax = max([len(bi) for bi in b])
        colmax=max(alenmax,blenmax)

        s=self.name+'\n'+self.info+'\n'

        s=self.name+'\n'+self.info+'\n'
        for i in range(len(self)):
            s+=c[i]+' '*(clenmax-len(c[i])+1)+'|'
            for j in range(i):
                ss=shortstring(self.A[i,j])
                s+=' '*(colmax-len(ss)+1)+ss
            s+='\n'
        s+='_'*(clenmax+1)+'|'+('_'*(colmax+1)*len(self))+'\n'
        s+= ' '*(clenmax+1)+'|'
        for j in range(len(self)):
            s+=' '*(colmax-len(b[j])+1)+b[j]
        return s

    def __step__(self,f,t,u,dt,x=None):
        """
            Take a time step on the ODE u'=f(t,u).

            **Input**:
                - f  -- function being integrated
                - t  -- array of previous solution times
                - u  -- array of previous solution steps (u[i] is the solution at time t[i])
                - dt -- length of time step to take

            **Output**:
                - unew -- approximate solution at time t[-1]+dt

            The implementation here is wasteful in terms of storage.
        """
        m=len(self)
        y=[u[-1]+0] # by adding zero we get a copy; is there a better way?
        if x is not None: fy=[f(t[-1],y[0],x)]
        else: fy=[f(t[-1],y[0])]
        for i in range(1,m):
            y.append(u[-1]+0)
            for j in range(i):
                y[i]+=self.A[i,j]*dt*fy[j]
            if x is not None: fy.append(f(t[-1]+self.c[i]*dt,y[i],x))
            else: fy.append(f(t[-1]+self.c[i]*dt,y[i]))
        if m==1: i=0 #fix just for one-stage methods
        if x is not None: fy[i]=f(t[-1]+self.c[i]*dt,y[-1],x)
        else: fy[i]=f(t[-1]+self.c[i]*dt,y[-1])
        unew=u[-1]+sum([self.b[j]*dt*fy[j] for j in range(m)])
        return unew

    def imaginary_stability_interval(self,tol=1.e-7,zmax=100.,eps=1.e-6):
        p,q=self.stability_function()
        zhi=zmax
        zlo=0.
        #Use bisection to get an upper bound:
        while (zhi-zlo)>tol:
            z=0.5*(zhi+zlo)
            mag=abs(p(1j*z))
            if (mag-1.)>eps: zhi=z
            else: zlo=z
                
        #Now check more carefully:
        zz=np.linspace(0.,z,z/0.01)
        vals=np.array(map(p,zz*1j))
        notok=np.where(vals>1.+eps)[0]
        if len(notok)==0: return z
        else: return zz[min(notok)]

    def real_stability_interval(self,tol=1.e-7,zmax=100.,eps=1.e-6):
        p,q=self.stability_function()
        zhi=zmax
        zlo=0.
        #Use bisection to get an upper bound:
        while (zhi-zlo)>tol:
            z=0.5*(zhi+zlo)
            mag=abs(p(-z))
            if (mag-1.)>eps: zhi=z
            else: zlo=z
                
        #Now check more carefully:
        vals = np.array([p(-zz) for zz in np.linspace(0.,z,z/0.01)])
        notok=np.where(vals>1.+eps)[0]
        if len(notok)==0: return z
        else: return zz[min(notok)]

    def linear_absolute_monotonicity_radius(self,acc=1.e-10,rmax=50,
                                            tol=3.e-16):
        """ 
            Returns the radius of absolute monotonicity
            of the stability function of a Runge-Kutta method.

            TODO: implement this functionality for implicit methods.
        """
        from utils import bisect
        p,q=self.stability_function()
        if q.order!=0 or q[0]!=1:
            print q
            print 'Not yet implemented for rational functions'
            return 0
        else:
            r=bisect(0,rmax,acc,tol,is_absolutely_monotonic_poly,p)
        return r


    def is_explicit(self):
        return True

    def work_per_step(self):
        if self.is_FSAL(): return len(self)-1
        else: return len(self)

#=====================================================
#End of ExplicitRungeKuttaMethod class
#=====================================================


#=====================================================
class ExplicitRungeKuttaPair(ExplicitRungeKuttaMethod):
#=====================================================
    r"""

        Class for embedded Runge-Kutta pairs.  These consist of
        two methods with identical coefficients $a_{ij}$
        but different coefficients $b_j$ such that the methods
        have different orders of accuracy.  Typically the
        higher order accurate method is used to advance
        the solution, while the lower order method is
        used to obtain an error estimate.

        An embedded Runge-Kutta Pair takes the form:

        \\begin{align*}
        y_i = & u^{n} + \\Delta t \\sum_{j=1}^{s} + a_{ij} f(y_j)) & (1\\le j \\le s) \\\\
        u^{n+1} = & u^{n} + \\Delta t \\sum_{j=1}^{s} b_j f(y_j) \\\\
        \\hat{u}^{n+1} = & u^{n} + \\Delta t \\sum_{j=1}^{s} \\hat{b}_j f(y_j).
        \\end{align*}

        That is, both methods use the same intermediate stages $y_i$, but different
        weights.  Typically the weights $\\hat{b}_j$ are chosen so that $\\hat{u}^{n+1}$
        is accurate of order one less than the order of $u^{n+1}$.  Then their
        difference can be used as an error estimate.

        In NodePy, if *rkp* is a Runge-Kutta pair, the principal (usually
        higher-order) method is the one used if accuracy or stability properties
        are queried.  Properties of the embedded (usually lower-order) method can
        be accessed via *rkp.embedded_method*.

        When solving an IVP with an embedded pair, one can specify a desired
        error tolerance.  The step size will be adjusted automatically
        to achieve approximately this tolerance.
    """
    def __init__(self,A=None,b=None,bhat=None,alpha=None,beta=None,
            name='Runge-Kutta Pair',description=''):
        r"""
            In addition to the ordinary Runge-Kutta initialization,
            here the embedded coefficients `\hat{b}_j` are set as well.
        """
        # Here there is a danger that one could change A
        # and c would never be updated
        # Maybe A,b, and c should be accessible through a setter function?
        a1,a2=A is not None, b is not None
        a3,a4=alpha is not None, beta is not None
        if not ( ( (a1 and a2) and not (a3 or a4) ) or
                    ( (a3 and a4) and not (a1 or a2) ) ):
            raise RungeKuttaError("""To initialize a Runge-Kutta method,
                you must provide either Butcher arrays or Shu-Osher arrays,
                but not both.""")
        if A is not None: #Initialize with Butcher arrays
            # Check that number of stages is consistent
            m=np.size(A,0) # Number of stages
            if m>1:
                if not np.all([np.size(A,1),np.size(b)]==[m,m]):
                    raise RungeKuttaError(
                     'Inconsistent dimensions of Butcher arrays')
            else:
                if not np.size(b)==1:
                    raise RungeKuttaError(
                     'Inconsistent dimensions of Butcher arrays')
        if alpha is not None: #Initialize with Shu-Osher arrays
            self.alpha=alpha
            self.beta=beta
            A,b=shu_osher_to_butcher(alpha,beta)
        # Set Butcher arrays
        if len(np.shape(A))==2: self.A=A
        else: self.A=np.array([A]) #Fix for 1-stage methods
        self.b=b
        self.bhat=bhat
        self.c=np.sum(self.A,1)
        self.name=name
        self.info=description
        self.embedded_method=ExplicitRungeKuttaMethod(A,bhat)

    def __repr__(self): 
        """
        Pretty-prints the Butcher array in the form:
          |
        c | A
        ________
          | b
          | bhat
        """
        from utils import shortstring

        c = [shortstring(ci) for ci in self.c]
        clenmax = max([len(ci) for ci in c])
        A = [shortstring(ai) for ai in self.A.reshape(-1)]
        alenmax = max([len(ai) for ai in A])
        b = [shortstring(bi) for bi in self.b]
        blenmax = max([len(bi) for bi in b])
        bhat = [shortstring(bi) for bi in self.bhat]
        bhatlenmax = max([len(bi) for bi in bhat])
        colmax=max(alenmax,blenmax,bhatlenmax)

        s=self.name+'\n'+self.info+'\n'

        s=self.name+'\n'+self.info+'\n'
        for i in range(len(self)):
            s+=c[i]+' '*(clenmax-len(c[i])+1)+'|'
            for j in range(i):
                ss=shortstring(self.A[i,j])
                s+=' '*(colmax-len(ss)+1)+ss
            s+='\n'
        s+='_'*(clenmax+1)+'|'+('_'*(colmax+1)*len(self))+'\n'
        s+= ' '*(clenmax+1)+'|'
        for j in range(len(self)):
            s+=' '*(colmax-len(b[j])+1)+b[j]
        s+= '\n'+' '*(clenmax+1)+'|'
        for j in range(len(self)):
            s+=' '*(colmax-len(bhat[j])+1)+bhat[j]
        return s


    def __step__(self,f,t,u,dt,x=None,errest=False):
        """
            Take a time step on the ODE u'=f(t,u).
            Just like the corresponding method for RKMs, but
            for RK pairs also computes an error estimate using
            the embedded method.

            **Input**:
                - f  -- function being integrated
                - t  -- array of previous solution times
                - u  -- array of previous solution steps (u[i] is the solution at time t[i])
                - dt -- length of time step to take

            **Output**:
                - unew -- approximate solution at time t[-1]+dt

            The implementation here is wasteful in terms of storage.
        """
        m=len(self)
        y=[u[-1]+0] # by adding zero we get a copy; is there a better way?
        if x is not None: fy=[f(t[-1],y[0],x)]
        else: fy=[f(t[-1],y[0])]
        for i in range(1,m):
            y.append(u[-1]+0)
            for j in range(i):
                y[i]+=self.A[i,j]*dt*fy[j]
            if x is not None: fy.append(f(t[-1]+self.c[i]*dt,y[i],x))
            else: fy.append(f(t[-1]+self.c[i]*dt,y[i]))
        if m==1: i=0 #fix just for one-stage methods
        if x is not None: fy[i]=f(t[-1]+self.c[i]*dt,y[-1],x)
        else: fy[i]=f(t[-1]+self.c[i]*dt,y[-1])
        unew=u[-1]+sum([self.b[j]*dt*fy[j] for j in range(m)])
        if errest:
            uhat=u[-1]+sum([self.bhat[j]*dt*fy[j] for j in range(m)])
            return unew, np.max(np.abs(unew-uhat))
        else: return unew


    def error_metrics(self):
        r"""Return full set of error metrics
            See [kennedy2000]_ p. 181"""
        q=self.order(1.e-13)
        p=self.embedded_method.order(1.e-13)

        tau_qp1=self.error_coeffs(q+1)
        tau_qp2=self.error_coeffs(q+2)
        tau_pp2=self.error_coeffs(p+2)

        tau_pp1_hat=self.embedded_method.error_coeffs(p+1)
        tau_pp2_hat=self.embedded_method.error_coeffs(p+2)

        A_qp1=    np.sqrt(float(np.sum(np.array(tau_qp1)**2)))
        A_qp1_max=    max([abs(tau) for tau in tau_qp1])
        A_qp2=    np.sqrt(float(np.sum(np.array(tau_qp2)**2)))
        A_qp2_max=    max([abs(tau) for tau in tau_qp2])

        A_pp1_hat=np.sqrt(float(np.sum(np.array(tau_pp1_hat)**2)))
        A_pp1_hat_max=max([abs(tau) for tau in tau_pp1_hat])

        A_pp2=    np.sqrt(float(np.sum(np.array(tau_pp2)**2)))
        A_pp2_hat=np.sqrt(float(np.sum(np.array(tau_pp2_hat)**2)))
        A_pp2_max=    max([abs(tau) for tau in tau_pp2])
        A_pp2_hat_max=max([abs(tau) for tau in tau_pp2_hat])

        B_pp2=    A_pp2_hat    /A_pp1_hat
        B_pp2_max=A_pp2_hat_max/A_pp1_hat_max

        tau2diff=np.array(tau_pp2_hat)-np.array(tau_pp2)
        C_pp2=    np.sqrt(float(np.sum(tau2diff**2)))/A_pp1_hat
        C_pp2_max=max([abs(tau) for tau in tau2diff])/A_pp1_hat_max

        D=max(np.max(self.A),np.max(self.b),np.max(self.bhat),np.max(self.c))

        E_pp2=    A_pp2    /A_pp1_hat
        E_pp2_max=A_pp2_max/A_pp1_hat_max

        return A_qp1, A_qp1_max, A_qp2, A_qp2_max, A_pp1_hat, A_pp1_hat_max, B_pp2, B_pp2_max, C_pp2, C_pp2_max, D, E_pp2, E_pp2_max


    def is_FSAL(self):
        if all(self.A[-1,:]==self.b): return True
        elif all(self.A[-1,:]==self.bhat): return True
        else: return False

#=====================================================
#End of ExplicitRungeKuttaPair class
#=====================================================

#=====================================================
class RungeKuttaError(Exception):
#=====================================================
    """
        Exception class for Runge Kutta methods.
    """
    def __init__(self,msg='Runge Kutta Error'):
        self.msg=msg

    def __str__(self):
        return self.msg
#=====================================================

#=====================================================
#Functions for generating order conditions
#=====================================================
def elementary_weight(tree):
    """
        Constructs Butcher's elementary weights 
        for a Runge-Kutta method

        Currently doesn't work right; note that two of the 5th-order
        weights appear identical.  The _str version below works
        correctly and produces NumPy code.  But it would be nice to 
        have this version working so that we could symbolically 
        simplify the expressions.

        In order to do things correctly, we need a symbolic
        system that includes support for either
            * Two different types of multiplication; or
            * Full tensor expressions

        The latter is an issue in the Sympy tracker, but it's not
        clear when it will be available.

        **References**:
            [butcher2003]_
    """
    raise Exception('This function does not work correctly; use the _str version')
    import rooted_trees as rt
    from sympy import symbols
    b=symbols('b',commutative=False)
    ew=b*tree.Gprod(RKeta,rt.Dmap)
    return ew

def elementary_weight_str(tree,style='python'):
    """
        Constructs Butcher's elementary weights for a Runge-Kutta method
        as strings suitable for numpy execution.
    """
    from strmanip import collect_powers, mysimp
    from rooted_trees import Dmap_str
    ewstr='dot(b,'+tree.Gprod_str(RKeta_str,Dmap_str)+')'
    ewstr=ewstr.replace('1*','')
    ewstr=collect_powers(ewstr,'c')
    ewstr=mysimp(ewstr)
    if style=='matlab': ewstr=python_to_matlab(ewstr)
    return ewstr

def RKeta(tree):
    from rooted_trees import Dprod
    from sympy import symbols
    raise Exception('This function does not work correctly; use the _str version')
    if tree=='':  return symbols('e',commutative=False)
    if tree=='T': return symbols('c',commutative=False)
    return symbols('A',commutative=False)*Dprod(tree,RKeta)

def RKeta_str(tree):
    """
    Computes eta(t) for Runge-Kutta methods
    """
    from rooted_trees import Dprod_str
    if tree=='':  return 'e'
    if tree=='T': return 'c'
    return 'dot(A,'+Dprod_str(tree,RKeta_str)+')'


def discrete_adjoint(meth):
    """
        Returns the discrete adjoint of a Runge-Kutta method
    """
    A=np.zeros([len(meth),len(meth)])
    b=meth.b
    for i in range(len(meth)):
        for j in range(len(meth)):
            #A[i,j]=meth.A[j,i]*b[j]/b[i]
            A[i,j]=(b[i]*b[j]-meth.A[j,i]*b[j])/b[i]
    return RungeKuttaMethod(A,b)

def is_absolutely_monotonic_poly(r,tol,p):
    """ 
        Returns 1 if the polynomial p is absolutely monotonic
        at z=-r.
    """
    postest=np.arange(p.order+1)<-1
    for i in range(p.order+1):
        pdiff=p.deriv(i)
        postest[i]=pdiff(-r)>-tol
    if np.all(postest):
        return 1
    else:
        return 0

def shu_osher_change_alpha_ij(alpha,beta,i,j,val):
    """
        **Input**: 
            - alpha, beta: Shu-Osher arrays 
            - i,j: indices 
            - val -- real number

        **Output**: Shu-Osher arrays alph, bet with alph[i,j]=alpha[i,j]+val.
    """
    alph=alpha+0.
    bet=beta+0.
    alph[i,j]=alph[i,j]+val
    alph[i,0:]-=val*alph[j,0:]
    bet[i,0:] -=val* bet[j,0:]
    return alph,bet

def shu_osher_zero_alpha_ij(alpha,beta,i,j):
    """
        **Input**: Shu-Osher arrays alpha, beta
                indices i,j

        **Output**: Shu-Osher arrays alph, bet with alph[i,j]=0.
    """
    return shu_osher_change_alpha_ij(alpha,beta,i,j,-alpha[i,j])

def shu_osher_zero_beta_ij(alpha,beta,i,j):
    """
        **Input**: 
            - Shu-Osher arrays alpha, beta
            - indices i,j

        **Output**: 
            - Shu-Osher arrays alph, bet with bet[i,j]=0.
    """
    t=-beta[i,j]/beta[j,j]
    return shu_osher_change_alpha_ij(alpha,beta,i,j,-t)


def shu_osher_to_butcher(alpha,beta):
    r""" Accepts a Shu-Osher representation of an explicit Runge-Kutta
        and returns the Butcher coefficients 

        \\begin{align*}
        A = & (I-\\alpha_0)^{-1} \\beta_0 \\\\
        b = & \\beta_1 + \\alpha_1
        \\end{align*}

        **References**:  
             #. [gottlieb2009]_
    """
    m=np.size(alpha,1)
    if not np.all([np.size(alpha,0),np.size(beta,0),
                    np.size(beta,1)]==[m+1,m+1,m]):
        raise RungeKuttaError(
             'Inconsistent dimensions of Shu-Osher arrays')
    X=snp.eye(m)-alpha[0:m,:]
    A=snp.solve(X,beta[0:m,:])
    b=beta[m,:]+np.dot(alpha[m,:],A)
    return A,b

def loadRKM(which='All'):
    """ 
        Load a set of standard Runge-Kutta methods for testing.
        The following methods are included:

        Explicit:

        'FE':         Forward Euler
        'RK44':       Classical 4-stage 4th-order
        'MTE22':      Minimal truncation error 2-stage 2nd-order
        'Heun33':     Third-order method of Heun
        'SSP22':      Trapezoidal rule 2nd-order
        'DP5':        Dormand-Prince 5th-order
        'Fehlberg45': 5th-order part of Fehlberg's pair
        'Lambert65':

        Implicit:

        'BE':         Backward Euler
        'GL2':        2-stage Gauss-Legendre
        'GL3':        3-stage Gauss-Legendre

        Also various Lobatto and Radau methods.
    """
    from math import sqrt
    from sympy import sqrt, Rational

    RK={}

    half=Rational(1,2)
    one =Rational(1,1)

    #================================================
    A=np.array([1],dtype=object)
    b=np.array([1],dtype=object)
    RK['BE']=RungeKuttaMethod(A,b,name='Implicit Euler')

    #================================================
    A=np.array([0],dtype=object)
    b=np.array([1],dtype=object)
    RK['FE']=ExplicitRungeKuttaMethod(A,b,name='Forward Euler')

    #================================================
    alpha=np.array([[0,0],[1.,0],[0.261583187659478,0.738416812340522]])
    beta=np.array([[0,0],[0.822875655532364,0],[-0.215250437021539,0.607625218510713]])
    RK['SSP22star']=ExplicitRungeKuttaMethod(alpha=alpha,beta=beta,name='SSPRK22star',
                description=
                "The optimal 2-stage, 2nd order downwind SSP Runge-Kutta method with one star")

    #================================================
    A=np.array([[one,-sqrt(5),sqrt(5),-one],[one,3*one,(10-7*sqrt(5))/5,sqrt(5)/5],[one,(10+7*sqrt(5))/5,3*one,-sqrt(5)/5],[one,5*one,5*one,one]])/12
    b=np.array([one,5*one,5*one,one])/12
    RK['LobattoIIIC4']=RungeKuttaMethod(A,b,name='LobattoIIIC4',
                description="The LobattoIIIC method with 4 stages")

    #================================================
    A=np.array([[one/6,-one/3,one/6],[one/6,5*one/12,-one/12],[one/6,2*one/3,one/6]])
    b=np.array([one/6,2*one/3,one/6])
    RK['LobattoIIIC3']=RungeKuttaMethod(A,b,name='LobattoIIIC3',
                description="The LobattoIIIC method with 3 stages")

    #================================================
    A=np.array([[half,-half],[half,half]])
    b=np.array([half,half])
    RK['LobattoIIIC2']=RungeKuttaMethod(A,b,name='LobattoIIIC2',
                description="The LobattoIIIC method with 2 stages")

    #================================================
    A=np.array([[0,0],[half,half]])
    b=np.array([half,half])
    RK['LobattoIIIA2']=RungeKuttaMethod(A,b,name='LobattoIIIA2',
                description="The LobattoIIIA method with 2 stages")

    #================================================
    A=np.array([[5*one/12,-1*one/12],[3*one/4,1*one/4]])
    b=np.array([3*one/4,1*one/4])
    RK['RadauIIA2']=RungeKuttaMethod(A,b,name='RadauIIA2',
                description="The RadauIIA method with 2 stages")

    #================================================
    A=np.array([[(88-7*sqrt(6))/360,(296-169*sqrt(6))/1800,(-2+3*sqrt(6))/225],
                [(296+169*sqrt(6))/1800,(88+7*sqrt(6))/360,(-2-3*sqrt(6))/225],
                [(16-sqrt(6))/36,(16+sqrt(6))/36,one/9]])
    b=np.array([(16-sqrt(6))/36,(16+sqrt(6))/36,one/9])
    RK['RadauIIA3']=RungeKuttaMethod(A,b,name='RadauIIA3',
                description="The RadauIIA method with 3 stages")

    #================================================
    A=np.array([[0,0],[one,0]])
    b=np.array([half,half])
    RK['SSP22']=ExplicitRungeKuttaMethod(A,b,name='SSPRK22',
                description=
                "The optimal 2-stage, 2nd order SSP Runge-Kutta method")

    #================================================
    A=np.array([[0,0,0],[one,0,0],[one/4,one/4,0]])
    b=np.array([one/6,one/6,2*one/3])
    RK['SSP33']=ExplicitRungeKuttaMethod(A,b,name='SSPRK33',
                description=
                "The optimal 3-stage, 3rd order SSP Runge-Kutta method")

    #================================================
    A=np.array([[0,0,0],[one/3,0,0],[0.,2*one/3,0]])
    b=np.array([one/4,0,3*one/4])
    RK['Heun33']=ExplicitRungeKuttaMethod(A,b,name='Heun33',
                description= "Heun's 3-stage, 3rd order")

    #================================================
    A=np.array([[0,0,0],[1./3,0,0],[0.,1.,0]])
    b=np.array([1./2,0.,1./2])
    RK['NSSP32']=ExplicitRungeKuttaMethod(A,b,name='NSSPRK32',
                description= "Wang and Spiteri NSSP32")

    #================================================
    A=np.array([[0,0,0],[-4./9,0,0],[7./6,-1./2,0]])
    b=np.array([1./4,0.,3./4])
    RK['NSSP33']=ExplicitRungeKuttaMethod(A,b,name='NSSPRK33',
                description= "Wang and Spiteri NSSP33")

    #================================================
    m=10
    r=6.
    alpha=np.diag(np.ones(m),-1)
    alpha[5,4]=2./5
    alpha[m,m-1]=3./5
    alpha[m,4]=9./25
    alpha=alpha[:,:m]
    beta=alpha/r
    RK['SSP104']=ExplicitRungeKuttaMethod(alpha=alpha,beta=beta,
                    name='SSPRK10,4',description=
                    "The optimal ten-stage, fourth order Runge-Kutta method")
    #================================================
    alpha=np.zeros([7,6])
    beta=np.zeros([7,6])
    alpha[1,0]=1.
    alpha[2,0:2]=[3./4,1./4]
    alpha[3,0:3]=[3./8,1./8,1./2]
    alpha[4,0:4]=[1./4,1./8,1./8,1./2]
    alpha[5,0:5]=[89537./2880000,407023./2880000,1511./12000,87./200,4./15]
    alpha[6,:]  =[4./9,1./15,0.,8./45,0.,14./45]
    beta[1,0]=1./2
    beta[2,0:2]=[0.,1./8]
    beta[3,0:3]=[-1./8,-1./16,1./2]
    beta[4,0:4]=[-5./64,-13./64,1./8,9./16]
    beta[5,0:5]=[2276219./40320000,407023./672000,1511./2800,-261./140,8./7]
    beta[6,:]  =[0.,-8./45,0.,2./3,0.,7./90]
    RK['Lambert65']=ExplicitRungeKuttaMethod(alpha=alpha,beta=beta,
                        name='Lambert65',description='From Shu-Osher paper')
    #================================================
    A=np.array([[0,0],[2./3,0]])
    b=np.array([1./4,3./4])
    RK['MTE22']=ExplicitRungeKuttaMethod(A,b,name='Minimal Truncation Error 22')

    #================================================
    A=np.array([[0,0],[1./2,0]])
    b=np.array([0.,1.])
    RK['Mid22']=ExplicitRungeKuttaMethod(A,b,name='Midpoint Runge-Kutta')

    #================================================
    A=np.array([[0,0,0,0],[1./2,0,0,0],[0,1./2,0,0],[0,0,1,0]])
    b=np.array([1./6,1./3,1./3,1./6])
    RK['RK44']=ExplicitRungeKuttaMethod(A,b,name='Classical RK4')

    #================================================
    A=np.array([[0,0,0,0,0,0],[1/4.,0,0,0,0,0],[1/8.,1/8.,0,0,0,0],
         [0,0,1/2.,0,0,0],[3/16.,-3/8.,3/8.,9/16.,0,0],
         [-3/7.,8/7.,6/7.,-12/7.,8/7.,0]])
    b=np.array([7/90.,0,16/45.,2/15.,16/45.,7/90.])
    RK['BuRK65']=ExplicitRungeKuttaMethod(A,b,name="Butcher's RK65")

    #================================================
    A=np.array([[1/4.,1/4.-np.sqrt(3.)/6.],[1/4.+np.sqrt(3.)/6.,1/4.]])
    b=np.array([1/2.,1/2.])
    RK['GL2']=RungeKuttaMethod(A,b,name="Gauss-Legendre RK24")

    #================================================
    A=np.array([[5/36.,(80-24*np.sqrt(15.))/360.,(50-12*np.sqrt(15.))/360.],
         [(50+15*np.sqrt(15.))/360.,2/9.,(50-15*np.sqrt(15.))/360.],
         [(50+12*np.sqrt(15.))/360.,(80+24*np.sqrt(15.))/360.,5/36.]])
    b=np.array([5/18.,4/9.,5/18.])
    RK['GL3']=RungeKuttaMethod(A,b,name="Gauss-Legendre RK36")
    #================================================
    A=np.array([[0,0,0,0,0,0],[1./4,0,0,0,0,0],[3./32,9./32,0,0,0,0],
        [1932./2197,-7200/2197,7296./2197,0,0,0],
        [439./216,-8.,3680./513,-845./4104,0,0],
        [-8./27,2.,-3544./2565,1859./4104,-11./40,0]])
    b=np.array([16./135,0,6656./12825,28561./56430,-9./50,2./55])
    bhat=np.array([25./216,0.,1408./2565,2197./4104,-1./5,0.])
    RK['Fehlberg45']=ExplicitRungeKuttaPair(A,b,bhat,name='Fehlberg RK5(4)6')
    #================================================
    A=np.array([[0,0,0,0,0,0,0],[1./5,0,0,0,0,0,0],[3./40,9./40,0,0,0,0,0],
        [44./45,-56/15,32./9,0,0,0,0],
        [19372./6561,-25360./2187,64448./6561,-212./729,0,0,0],
        [9017./3168,-355./33,46732./5247,49./176,-5103./18656,0,0],
        [35./384,0.,500./1113,125./192,-2187./6784,11./84,0]])
    b=np.array([35./384,0.,500./1113,125./192,-2187./6784,11./84,0])
    bhat=np.array([5179./57600,0.,7571./16695,393./640,-92097./339200,187./2100,1./40])
    RK['DP5']=ExplicitRungeKuttaPair(A,b,bhat,name='Dormand-Prince RK5(4)7')
    #================================================
    A=np.array([[0,0,0,0,0,0,0,0],[1./6,0,0,0,0,0,0,0],[2./27,4./27,0,0,0,0,0,0],
        [183./1372,-162/343,1053./1372,0,0,0,0,0],
        [68./297,-4./11,42./143,1960./3861,0,0,0,0],
        [597./22528,81./352,63099./585728,58653./366080,4617./20480,0,0,0],
        [174197./959244,-30942./79937,8152137./19744439,666106./1039181,-29421./29068,482048./414219,0,0],
        [587./8064,0,4440339./15491840,24353./124800,387./44800,2152./5985,7267./94080,0]])
    b=A[-1,:]
    bhat=np.array([2479./34992,0.,123./416,612941./3411720,43./1440,2272./6561,79937./1113912,3293./556956])
    RK['BS5']=ExplicitRungeKuttaPair(A,b,bhat,name='Bogacki-Shampine RK5(4)8')
    #================================================
    A=np.array([[0,0,0,0,0,0,0], [0.392382208054010,0,0,0,0,0,0],
                [0.310348765296963 ,0.523846724909595 ,0,0,0,0,0],[0.114817342432177 ,0.248293597111781 ,0,0,0,0,0],
                [0.136041285050893 ,0.163250087363657 ,0,0.557898557725281 ,0,0,0],
                [0.135252145083336 ,0.207274083097540 ,-0.180995372278096 ,0.326486467604174 ,0.348595427190109 ,0,0],
                [0.082675687408986 ,0.146472328858960 ,-0.160507707995237 ,0.161924299217425 ,0.028864227879979 ,0.070259587451358 ,0]])
    b=np.array([0.110184169931401 ,0.122082833871843 ,-0.117309105328437 ,0.169714358772186, 0.143346980044187, 0.348926696469455, 0.223054066239366])
    RK['SSP75']=ExplicitRungeKuttaMethod(A,b,name='SSP75',description='From Ruuth-Spiteri paper')
    #================================================
    A=np.array([[0,0,0,0,0,0,0,0],[0.276409720937984 ,0,0,0,0,0,0,0],[0.149896412080489 ,0.289119929124728 ,0,0,0,0,0,0],
                [0.057048148321026 ,0.110034365535150 ,0.202903911101136 ,0,0,0,0,0],
                [0.169059298369086 ,0.326081269617717 ,0.450795162456598 ,0,0,0,0,0],
                [0.061792381825461 ,0.119185034557281 ,0.199236908877949 ,0.521072746262762 ,-0.001094028365068 ,0,0,0],
                [0.111048724765050 ,0.214190579933444 ,0.116299126401843 ,0.223170535417453 ,-0.037093067908355 ,0.228338214162494 ,0,0],
                [0.071096701602448 ,0.137131189752988 ,0.154859800527808 ,0.043090968302309 ,-0.163751550364691 ,0.044088771531945 ,0.102941265156393 ,0]])
    b=np.array([0.107263534301213 ,0.148908166410810 ,0.105268730914375 ,0.124847526215373 ,-0.068303238298102 ,0.127738462988848 ,0.298251879839231 ,0.156024937628252 ])
    RK['SSP85']=ExplicitRungeKuttaMethod(A,b,name='SSP85',description='From Ruuth-Spiteri paper')
    #================================================
    A=np.array([[0,0,0,0,0,0,0,0,0],[0.234806766829933 ,0,0,0,0,0,0,0,0],
                [0.110753442788106 ,0.174968893063956 ,0,0,0,0,0,0,0],
                [0.050146926953296 ,0.079222388746543 ,0.167958236726863 ,0,0,0,0,0,0],
                [0.143763164125647 ,0.227117830897242 ,0.240798769812556 ,0,0,0,0,0,0],
                [0.045536733856107 ,0.071939180543530 ,0.143881583463234 ,0.298694357327376 ,-0.013308014505658,0,0,0,0],
                [0.058996301344129 ,0.093202678681501 ,0.109350748582257 ,0.227009258480886 ,-0.010114159945349 ,0.281923169534861 ,0,0,0],
                [0.114111232336224 ,0.180273547308430 ,0.132484700103381 ,0.107410821979346 ,-0.129172321959971 ,0.133393675559324 ,0.175516798122502 ,0,0],
                [0.096188287148324 ,0.151958780732981 ,0.111675915818310 ,0.090540280530361 ,-0.108883798219725 ,0.112442122530629 ,0.147949153045843 ,0.312685695043563 ,0]])
    b=np.array([0.088934582057735 ,0.102812792947845 ,0.111137942621198 ,0.158704526123705 ,-0.060510182639384 ,0.197095410661808 ,0.071489672566698 ,0.151091084299943 ,0.179244171360452 ])
    RK['SSP95']=ExplicitRungeKuttaMethod(A,b,name='SSP95',description='From Ruuth-Spiteri paper')

    if which=='All':
        return RK
    else:
        return RK[which]

#============================================================
# Generic Families of Runge-Kutta methods
#============================================================

def RK22_family(gamma):
    """ 
        Construct a 2-stage second order Runge-Kutta method 

        **Input**: gamma -- family parameter
        **Output**: An ExplicitRungeKuttaMethod

    """
    A=np.array([[0,0],[1./(2.*gamma),0]])
    b=np.array([1.-gamma,gamma])
    return ExplicitRungeKuttaMethod(A,b)

def RK44_family(w):
    """ 
        Construct a 4-stage fourth order Runge-Kutta method 

        **Input**: w -- family parameter
        **Output**: An ExplicitRungeKuttaMethod

    """
    A=np.array([[0,0,0,0],[1./2,0,0,0],[1./2-1./(6*w),1./(6*w),0,0],
                [0,1.-3.*w,3.*w,0]])
    b=np.array([1./6,2./3-w,w,1./6])
    return ExplicitRungeKuttaMethod(A,b)


#============================================================
# Families of optimal SSP Runge-Kutta methods
#============================================================

def SSPRK2(m):
    """ Construct the optimal m-stage, second order SSP 
        Explicit Runge-Kutta method (m>=2).

        **Input**: m -- number of stages
        **Output**: A ExplicitRungeKuttaMethod

        **Examples**::
            
            Load the 4-stage method:
            >>> SSP42=SSPRK2(4)
            >>> SSP42
            SSPRK42
            <BLANKLINE>
             0.000 |
             0.333 |  0.333
             0.667 |  0.333  0.333
             1.000 |  0.333  0.333  0.333
            _______|________________________________
                   |  0.250  0.250  0.250  0.250

            >>> SSP42.absolute_monotonicity_radius()
            2.9999999999745341

        **References**: 
            #. [ketcheson2008]_
    """
    assert m>=2, "SSPRKm2 methods must have m>=2"
    r=m-1.
    alpha=np.vstack([np.zeros(m),np.eye(m)])
    alpha[m,m-1]=(m-1.)/m
    beta=alpha/r
    alpha[m,0]=1./m
    name='SSPRK'+str(m)+'2'
    return ExplicitRungeKuttaMethod(alpha=alpha,beta=beta,name=name)


def SSPRK3(m):
    """ 
        Construct the optimal m-stage third order SSP
        Runge-Kutta method (m=n**2, n>=2) 

        **Input**: m -- number of stages
        **Output**: A RungeKuttaMethod

        **Examples**::

            Load the 4-stage method:
            >>> SSP43=SSPRK3(4)

            Runge-Kutta Method

            0.000 |  0.000  0.000  0.000  0.000
            0.500 |  0.500  0.000  0.000  0.000
            1.000 |  0.500  0.500  0.000  0.000
            0.500 |  0.167  0.167  0.167  0.000
           _______|____________________________
                  |  0.167  0.167  0.167  0.500


        **References**: 
            #. [ketcheson2008]_

    """
    n=np.sqrt(m)
    assert n==round(n), "SSPRKm3 methods must have m=n^2"
    assert m>=4, "SSPRKm3 methods must have m>=4"
    r=float(m-n)
    alpha=np.vstack([np.zeros(m),np.eye(m)])
    alpha[n*(n+1)/2,n*(n+1)/2-1]=(n-1.)/(2*n-1.)
    beta=alpha/r
    alpha[n*(n+1)/2,(n-1)*(n-2)/2]=n/(2*n-1.)
    name='SSPRK'+str(m)+'3'
    return ExplicitRungeKuttaMethod(alpha=alpha,beta=beta,name=name)



def SSPRKm(m):
    """ Construct the optimal m-stage, linearly mth order SSP 
        Explicit Runge-Kutta method (m>=2).

        **Input**: m -- number of stages
        **Output**: A ExplicitRungeKuttaMethod

        **Examples**::
            
            Load the 4-stage method:
            >>> SSP44=SSPRKm(4)
            >>> SSP44
            SSPRK44
            <BLANKLINE>
             0.000 |
             1.000 |  1.000
             2.000 |  1.000  1.000
             3.000 |  1.000  1.000  1.000
            _______|________________________________
                   |  0.625  0.292  0.042  0.042

            >>> SSP44.absolute_monotonicity_radius()
            0.9999999999308784

        **References**: 
            #. [gottlieb2001]_
    """
    from sympy import factorial

    assert m>=2, "SSPRKm methods must have m>=2"

    alph=np.zeros([m+1,m+1])
    alph[1,0]=1.
    for mm in range(2,m+1):
        for k in range(1,m):
            alph[mm,k]=1./k * alph[mm-1,k-1]
            alph[mm,mm-1]=1./factorial(mm)
            alph[mm,0] = 1.-sum(alph[mm,1:])

    alpha=np.vstack([np.zeros(m),np.eye(m)])
    alpha[m,m-1]=1./factorial(m)
    beta=alpha.copy()
    alpha[m,1:m-1]=alph[m,1:m-1]
    alpha[m,0] = 1.-sum(alpha[m,1:])
    name='SSPRK'+str(m)*2
    return ExplicitRungeKuttaMethod(alpha=alpha,beta=beta,name=name)

def SSPIRK1(m):
    """ Construct the m-stage, first order unconditionally SSP 
        Implicit Runge-Kutta method with smallest 
        coefficient of z^2 (in the stability polynomial)

        **Input**: m -- number of stages
        **Output**: A RungeKuttaMethod

        **Examples**::
            
            Load the 4-stage method:
            >>> ISSP41=SSPIRK1(4)
            >>> ISSP41
            SSPIRK41
            <BLANKLINE>
             0.250 |  0.250  0.000  0.000  0.000
             0.500 |  0.250  0.250  0.000  0.000
             0.750 |  0.250  0.250  0.250  0.000
             1.000 |  0.250  0.250  0.250  0.250
            _______|____________________________
                   |  0.250  0.250  0.250  0.250
    """
    A=np.tri(m)/m
    b=np.ones(m)/m
    name='SSPIRK'+str(m)+'1'
    return RungeKuttaMethod(A,b,name=name)


def SSPIRK2(m):
    """ Construct the optimal m-stage, second order SSP 
        Implicit Runge-Kutta method (m>=2).

        **Input**: m -- number of stages
        **Output**: A RungeKuttaMethod

        **Examples**::
            
            Load the 4-stage method:
            >>> ISSP42=SSPIRK2(4)
            >>> ISSP42
            SSPIRK42
            <BLANKLINE>
             0.125 |  0.125  0.000  0.000  0.000
             0.375 |  0.250  0.125  0.000  0.000
             0.625 |  0.250  0.250  0.125  0.000
             0.875 |  0.250  0.250  0.250  0.125
            _______|____________________________
                   |  0.250  0.250  0.250  0.250

            >>> ISSP42.absolute_monotonicity_radius()
            7.999999999992724

        **References**:
            #. [ketcheson2009]_
    """
    r=2.*m
    alpha=np.vstack([np.zeros(m),np.eye(m)])
    beta=alpha/r
    for i in range(m): beta[i,i]=1./r
    name='SSPIRK'+str(m)+'2'
    return RungeKuttaMethod(alpha=alpha,beta=beta,name=name)


def SSPIRK3(m):
    """ Construct the optimal m-stage, third order SSP 
        Implicit Runge-Kutta method (m>=2).

        **Input**: m -- number of stages
        **Output**: A RungeKuttaMethod

        **Examples**::
            
            Load the 4-stage method:
            >>> ISSP43=SSPIRK3(4)
            >>> ISSP43
            SSPIRK43
            <BLANKLINE>
             0.113 |  0.113  0.000  0.000  0.000
             0.371 |  0.258  0.113  0.000  0.000
             0.629 |  0.258  0.258  0.113  0.000
             0.887 |  0.258  0.258  0.258  0.113
            _______|____________________________
                   |  0.250  0.250  0.250  0.250

            >>> ISSP43.absolute_monotonicity_radius()
            6.8729833461475209

        **References**:
            #. [ketcheson2009]_
    """
    r=m-1+np.sqrt(m**2-1)
    alpha=np.vstack([np.zeros(m),np.eye(m)])
    alpha[-1,-1]=((m+1)*r)/(m*(r+2))
    beta=alpha/r
    for i in range(m): beta[i,i]=1./2*(1-np.sqrt((m-1.)/(m+1.)))
    name='SSPIRK'+str(m)+'3'
    return RungeKuttaMethod(alpha=alpha,beta=beta,name=name)


#============================================================
# Families of Runge-Kutta-Chebyshev methods
#============================================================
def RKC1(m,eps=0):
    """ Construct the m-stage, first order 
        Explicit Runge-Kutta-Chebyshev methods of Verwer (m>=1).

        **Input**: m -- number of stages
        **Output**: A ExplicitRungeKuttaMethod

        **Examples**::
            
            Load the 4-stage method:
            >>> RKC41=RKC1(4)
            >>> RKC41
            RKC41
            <BLANKLINE>
             0.000 |
             0.063 |  0.063
             0.250 |  0.125  0.125
             0.563 |  0.188  0.250  0.125
            _______|________________________________
                   |  0.250  0.375  0.250  0.125

        **References**: 
            #. [verwer2004]_
    """

    import scipy.special.orthogonal as orth

    Tm=orth.chebyt(m)
    w0=1.+eps/m**2
    w1=Tm(w0)/Tm.deriv()(w0)

    alpha=np.zeros([m+1,m])
    beta=np.zeros([m+1,m])

    b=np.zeros(m+1)
    a=np.zeros(m+1)
    mu=np.zeros(m+1)
    nu=np.zeros(m+1)
    mut=np.zeros(m+1)
    gamt=np.zeros(m+1)

    b[0]=1.
    b[1]=1./w0
    mut[1] = b[1]*w1
    alpha[1,0]=1.
    beta[1,0]=mut[1]

    for j in range(2,m+1):
        b[j] = 1./orth.eval_chebyt(j,w0)
        a[j] = 1.-b[j]*orth.eval_chebyt(j,w0)
        mu[j]= 2.*b[j]*w0/b[j-1]
        nu[j]= -b[j]/b[j-2]
        mut[j] = mu[j]*w1/w0
        gamt[j] = -a[j-1]*mut[j]

        alpha[j,0]=1.-mu[j]-nu[j]
        alpha[j,j-1]=mu[j]
        alpha[j,j-2]=nu[j]
        beta[j,j-1]=mut[j]
        beta[j,0]=gamt[j]

    name='RKC'+str(m)+'1'
    return ExplicitRungeKuttaMethod(alpha=alpha,beta=beta,name=name)


def RKC2(m,eps=0):
    """ Construct the m-stage, second order 
        Explicit Runge-Kutta-Chebyshev methods of Verwer (m>=2).

        **Input**: m -- number of stages
        **Output**: A ExplicitRungeKuttaMethod

        **Examples**::
            
            Load the 4-stage method:
            >>> RKC42=RKC2(4)
            >>> RKC42
            RKC42
            <BLANKLINE>
            -0.000 |
             0.200 |  0.200
             0.200 |  0.100  0.100
             0.533 | -0.178  0.237  0.474
            _______|________________________________
                   | -0.797  0.375  1.000  0.422

        **References**: 
            #. [verwer2004]_
    """

    import scipy.special.orthogonal as orth

    Tm=orth.chebyt(m)
    w0=1.+eps/m**2
    w1=Tm.deriv()(w0)/Tm.deriv(2)(w0)

    alpha=np.zeros([m+1,m])
    beta=np.zeros([m+1,m])

    b=np.zeros(m+1)
    a=np.zeros(m+1)
    mu=np.zeros(m+1)
    nu=np.zeros(m+1)
    mut=np.zeros(m+1)
    gamt=np.zeros(m+1)

    T2=orth.chebyt(2)
    b[0]=T2.deriv(2)(w0)/(T2.deriv()(w0))**2
    b[1]=1./w0
    mut[1] = b[1]*w1
    alpha[1,0]=1.
    beta[1,0]=mut[1]

    for j in range(2,m+1):
        Tj=orth.chebyt(j)
        b[j] = Tj.deriv(2)(w0)/(Tj.deriv()(w0))**2
        a[j] = 1.-b[j]*orth.eval_chebyt(j,w0)
        mu[j]= 2.*b[j]*w0/b[j-1]
        nu[j]= -b[j]/b[j-2]
        mut[j] = mu[j]*w1/w0
        gamt[j] = -a[j-1]*mut[j]

        alpha[j,0]=1.-mu[j]-nu[j]
        alpha[j,j-1]=mu[j]
        alpha[j,j-2]=nu[j]
        beta[j,j-1]=mut[j]
        beta[j,0]=gamt[j]

    name='RKC'+str(m)+'2'
    return ExplicitRungeKuttaMethod(alpha=alpha,beta=beta,name=name)

#============================================================
# Spectral deferred correction methods
#============================================================
def dcweights(x):
    """
      Takes a set of abscissae x and an index i, and returns
      the quadrature weights for the interval [x_i,x_{i+1}].
      Used in construction of deferred correction methods.
    """

    #Form the vanderMonde matrix:
    A=np.vander(x).T
    A=A[::-1,:]
    F=0*A
    n=np.arange(len(x))+1
    for i in range(len(x)-1):
        a=x[i]; b=x[i+1]
        f=(b**n-a**n)/n
        F[:,i]=f
    w=np.linalg.solve(A,F)

    return w

def DC(s,theta=0.,grid='eq'):
    """ Spectral deferred correction methods.
        For now, based on explicit Euler and equispaced points.
        TODO: generalize base method and grid.

        **Input**: s -- number of grid points & number of correction iterations

        **Output**: A ExplicitRungeKuttaMethod

        Note that the number of stages is NOT equal to s.  The order
        is equal to s+1.

        **Examples**::
            
        **References**: 

            #. [dutt2000]_
            #. [gottlieb2009]_
    """

    # Choose the grid:
    if grid=='eq':
        t=np.linspace(0.,1.,s+1) # Equispaced
    elif grid=='cheb':
        t=0.5*(np.cos(np.arange(0,s+1)*np.pi/s)+1.)  #Chebyshev
        t=t[::-1]
    dt=np.diff(t)

    m=s
    alpha=np.zeros([s**2+m+1,s**2+m])
    beta=np.zeros([s**2+m+1,s**2+m])

    w=dcweights(t)       #Get the quadrature weights for our grid
                         #w[i,j] is the weight of node i for the integral
                         #over [x_j,x_j+1]

    #first iteration (k=1)
    for i in range(1,s+1):
        alpha[i,i-1]=1.
        beta[i,i-1]=dt[i-1]

    #subsequent iterations:
    for k in range(1,s+1):
        beta[s*k+1,0]=w[0,0]
        for i in range(1,s+1):
            alpha[s*k+1,0]=1.
            beta[s*k+1,s*(k-1)+i]=w[i,0]

        for m in range(1,s):
            alpha[s*k+m+1,s*k+m] = 1.
            beta[s*k+m+1,s*k+m] = theta
            beta[s*k+m+1,0]=w[0,m]
            for i in range(1,s+1):
                beta[s*k+m+1,s*(k-1)+i]=w[i,m]
                if i==m:
                    beta[s*k+m+1,s*(k-1)+i]-=theta

    name='DC'+str(s)*2
    return ExplicitRungeKuttaMethod(alpha=alpha,beta=beta,name=name)


#============================================================
# Extrapolation methods
#============================================================
def extrap(s,seq='harmonic',mode='exact'):
    """ Construct extrapolation methods.
        For now, based on explicit Euler, but allowing arbitrary sequences.

        **Input**: s -- number of grid points & number of correction iterations

        **Output**: A ExplicitRungeKuttaMethod

        Note that the number of stages is NOT equal to s.  The order
        is equal to s+1.

        **References**: 

            #. [Hairer]_ chapter II.9

        **TODO**: 

            - generalize base method
            - Eliminate the unnecessary stages, and make the construction
                more numerically stable


    """

    if seq=='harmonic': N=snp.arange(s)+1;
    elif seq=='Romberg': N=snp.arange(s)+1;  N=2**(N-1)

    J=np.cumsum(N)+1

    nrs = J[-1]

    alpha=snp.zeros([nrs+s*(s-1)/2,nrs+s*(s-1)/2-1])
    beta=snp.zeros([nrs+s*(s-1)/2,nrs+s*(s-1)/2-1])


    alpha[1,0]=1
    beta[1,0]=1/N[0]

    for j in range(1,len(N)):
        #Form T_j1:
        alpha[J[j-1],0] = 1
        beta[J[j-1],0]=1/N[j]

        for i in range(1,N[j]):
            alpha[J[j-1]+i,J[j-1]+i-1]=1
            beta[J[j-1]+i,J[j-1]+i-1]=1/N[j]
    
    #We have formed the T_j1
    #Now form the rest
    #
    #Really there are no more "stages", and we could form T_ss directly
    #but we need to work out the formula
    #This is a numerically unstable alternative (fails for s>5)

    for j in range(1,s):
        #form T_{j+1,2}:
        alpha[nrs-1+j,J[j]-1]=1+1/(N[j]/N[j-1]-1)
        alpha[nrs-1+j,J[j-1]-1]=-1/(N[j]/N[j-1]-1)

    #Now form all the rest, up to T_ss

    nsd = nrs-1+s
    for k in range(2,s):
        for ind,j in enumerate(range(k,s)):
            #form T_{j+1,k+1}:
            alpha[nsd+ind,nsd-(s-k)+ind] = 1+1/(N[j]/N[j-k]-1)
            alpha[nsd+ind,nsd-(s-k)+ind-1] = -1/(N[j]/N[j-k]-1)
        nsd += s-k

    name='extrap'+str(s)
    return ExplicitRungeKuttaMethod(alpha=alpha,beta=beta,name=name).dj_reduce()


#============================================================
# Miscellaneous functions
#============================================================
def rk_order_conditions_hardcoded(rkm,p,tol):
    """ 
        Returns a vector that is identically zero if the
        Runge-Kutta method satisfies the conditions of order p (only) 

        This function involves explicitly coded order conditions up to
        order six.  It is deprecated for now.
    """
    print 'rk_order_conditions_hardcoded: This function is deprecated!'
    A=rkm.A
    b=rkm.b
    c=rkm.c
    if p==1:
        z=sum(b)-1. 
    if p==2:
        z=sum(np.dot(b,c))-1/2.
    if p==3:
        z=np.zeros(2)
        z[0]=0.5*np.dot(c**2,b)-1/6.
        z[1]=np.dot(b,np.dot(A,c))-1/6.
    if p==4:
        z=np.zeros(4)
        z[0]=1/6.*np.dot(b,c**3)-1/24.
        z[1]=np.dot(b*c,np.dot(A,c))-1/8.
        z[2]=1/2.*np.dot(b,np.dot(A,c**2))-1/24.
        z[3]=np.dot(b,np.dot(np.dot(A,A),c))-1/24.
    if p==5:
        z=np.zeros(9)
        z[0]=1/24.*np.dot(c**4,b)                        -1/120.
        z[1]=1/2. *np.dot(b*c**2,np.dot(A,c))               -1/20.
        z[2]=1/2. *np.dot(b,np.dot(A,c)**2)                 -1/40.
        z[3]=1/2. *np.dot(b*c,np.dot(A,c**2))               -1/30.
        z[4]=1/6. *np.dot(b,np.dot(A,c**3))                 -1/120.
        z[5]=      np.dot(b*c,np.dot(np.dot(A,A),c))           -1/30.
        z[6]=      np.dot(b,np.dot(A,np.dot(np.diag(c),np.dot(A,c))))-1/40.
        z[7]=1/2. *np.dot(b,np.dot(np.dot(A,A),c**2))          -1/120.
        z[8]=      np.dot(b,np.dot(np.dot(A,np.dot(A,A)),c))      -1/120.
    if p==6:
        z=np.zeros(20)
        z[0]=1/120.*np.dot(c**5,b)-1/720.
        z[1]=1/6.*np.dot(b,np.dot(np.diag(c**3),np.dot(A,c)))-1/72.
        z[2]=1/2.*np.dot(b,np.dot(np.diag(c),np.dot(A,c)**2))-1/48.
        z[3]=1/4.*np.dot(b,np.dot(np.diag(c**2),np.dot(A,c**2)))-1/72.
        z[4]=1/2.*np.dot(b,np.dot(A,c**2)*np.dot(A,c))-1/72.
        z[5]=1/6.*np.dot(b,np.dot(np.diag(c),np.dot(A,c**3)))-1/144.
        z[6]=1/24.*np.dot(b,np.dot(A,c**4))-1/720.
        z[7]=1/2.*np.dot(b,np.dot(np.diag(c**2),np.dot(np.dot(A,A),c)))-1/72.
        z[8]=np.dot(b,(np.dot(np.dot(A,A),c)*np.dot(A,c)))-1/72.
        z[9]=np.dot(b,np.dot(np.diag(c),np.dot(A,np.dot(np.diag(c),np.dot(A,c)))))-1/48.
        z[10]=1/2.*np.dot(b,np.dot(A,np.dot(np.diag(c**2),np.dot(A,c))))-1/120.
        z[11]=1/2.*np.dot(b,np.dot(A,np.dot(A,c)**2))-1/240.
        z[12]=1/2.*np.dot(b,np.dot(np.diag(c),np.dot(A,np.dot(A,c**2))))-1/144.
        z[13]=1/2.*np.dot(b,np.dot(A,np.dot(np.diag(c),np.dot(A,c**2))))-1/180.
        z[14]=1/6.*np.dot(b,np.dot(A,np.dot(A,c**3)))-1/720.
        z[15]=np.dot(b,np.dot(np.diag(c),np.dot(A,np.dot(A,np.dot(A,c)))))-1/144.
        z[16]=np.dot(b,np.dot(A,np.dot(np.diag(c),np.dot(A,np.dot(A,c)))))-1/180.
        z[17]=np.dot(b,np.dot(A,np.dot(A,np.dot(np.diag(c),np.dot(A,c)))))-1/240.
        z[18]=1/2.*np.dot(b,np.dot(A,np.dot(A,np.dot(A,c**2))))-1/720.
        z[19]=np.dot(b,np.dot(A,np.dot(A,np.dot(A,np.dot(A,c)))))-1/720.
    #Need exception for p>6 or p<1
    if p>6:
        raise Exception('Order conditions not implemented for p>6')
    return z


def runge_kutta_order_conditions(p,ind='all'):
    """ 
        This is the current method of producing the code on-the-fly
        to test order conditions for RK methods.  May be deprecated
        soon.
    """
    import rooted_trees as rt
    strings=rt.recursiveVectors(p,ind)
    code=[]
    for oc in strings:
        code.append(RKOCstr2code(oc))
    return code

def RKOCstr2code(ocstr):
    """ 
        Converts output of runge_kutta_order_conditions() to
        numpy-executable code.
    """
    factors=ocstr.split(',')
    occode='np.dot(b,'
    for factor in factors[0:len(factors)-1]:
        occode=occode+'np.dot('+factor+','
    occode=occode+factors[len(factors)-1]
    occode=occode.replace(']',',:]')
    occode=occode+')'*len(factors)
    return occode

def compose(RK1,RK2,h1=1,h2=1):
    """ Multiplication is interpreted as composition:
    RK1*RK2 gives the method obtained by applying
    RK2, followed by RK1, each with half the timestep.

    **Output**::

        The method
             c_2 | A_2  0
           1+c_1 | b_2 A_1
           _____________
                 | b_2 b_1

        but with everything divided by two.
        The b_2 matrix block consists of m_1 (row) copies of b_2.


    """
    #TODO: Think about whether this is the right thing to return.
    f1=h1/(h1+h2)
    f2=h2/(h1+h2)
    A=np.vstack([
    np.hstack([RK2.A*f2,np.zeros([np.size(RK2.A,0),np.size(RK1.A,1)])]),
        np.hstack([np.tile(RK2.b*f2,(len(RK1),1)),RK1.A*f1])]).squeeze()
    b=np.hstack([RK2.b*f2,RK1.b*f1]).squeeze()
    return RungeKuttaMethod(A,b)

def plot_rational_stability_region(p,q,N=200,bounds=[-10,1,-5,5],
                          color='r',filled=True,scaled=False):
    r""" 
        Plot the region of absolute stability
        of a rational function i.e. the set

        `\{ z \in C : |\phi (z)|\le 1 \}`

            where $\phi(z)=p(z)/q(z)$ is the rational function.

            **Input**: (all optional)
                - N       -- Number of gridpoints to use in each direction
                - bounds  -- limits of plotting region
                - color   -- color to use for this plot
                - filled  -- if true, stability region is filled in (solid); otherwise it is outlined
    """
    m=len(p)
    print m
    x=np.linspace(bounds[0],bounds[1],N)
    y=np.linspace(bounds[2],bounds[3],N)
    X=np.tile(x,(N,1))
    Y=np.tile(y[:,np.newaxis],(1,N))
    Z=X+Y*1j
    if not scaled: R=np.abs(p(Z)/q(Z))
    else: R=np.abs(p(Z*m)/q(Z*m))
    #pl.clf()
    if filled:
        pl.contourf(X,Y,R,[0,1],colors=color)
    else:
        pl.contour(X,Y,R,[0,1],colors=color)
    pl.hold(True)
    pl.plot([0,0],[bounds[2],bounds[3]],'--k',linewidth=2)
    pl.plot([bounds[0],bounds[1]],[0,0],'--k',linewidth=2)
    pl.axis('Image')
    pl.hold(False)
    pl.show()

def python_to_matlab(code):
    r"""
        Convert python code string (order condition) to matlab code string
        Doesn't really work yet.  We need to do more parsing.
    """
    print code
    outline=code
    outline=outline.replace("**",".^")
    outline=outline.replace("*",".*")
    outline=outline.replace("dot(b,","b'*(")
    outline=outline.replace("dot(bhat,","bhat'*(")
    outline=outline.replace("dot(Ahat,","Ahat*(")
    outline=outline.replace("dot(A,","(A*(")
    outline=outline.replace("( c)","c")
    outline=outline.replace("-0","")
    print outline
    print '******************'
    return outline

def relative_accuracy_efficiency(rk1,rk2):
    r"""
    Compute the accuracy efficiency of method rk1 relative to that of rk2,
    for two methods with the same order of accuracy.

    The relative accuracy efficiency is

    `\eta = \frac{s_2}{s_1} \left(\frac{A_2}{A_1}\right)^{1/p+1}`

    where $s_1,s_2$ are the number of stages of the two methods and
    $A_1,A_2$ are their principal error norms.
    """

    p=rk1.order()
    if rk2.order()!=p: raise Exception('Methods have different orders')

    A1=rk1.principal_error_norm()
    A2=rk2.principal_error_norm()

    return len(rk2)/len(rk1) * (A2/A1)**(1./(p+1))<|MERGE_RESOLUTION|>--- conflicted
+++ resolved
@@ -38,12 +38,8 @@
 from __future__ import division
 from general_linear_method import GeneralLinearMethod
 import numpy as np
-<<<<<<< HEAD
+import snp
 import matplotlib.pyplot as pl
-=======
-import pylab as pl
-import snp
->>>>>>> 0630fb6b
 
 
 #=====================================================
