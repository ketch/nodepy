"""
Functions for running convergence and performance tests.
"""
import matplotlib.pyplot as pl
import numpy as np
from nodepy import runge_kutta_method as rk

def ctest(methods,ivp,grids=[20,40,80,160,320,640]):
    """
        Runs a convergence test, integrating a single initial value problem
        using a sequence of fixed step sizes and a set of methods.
        Creates a plot of the resulting errors versus step size for each method.

        **Inputs**:
            - methods -- a list of ODEsolver instances
            - ivp     -- an IVP instance
            - grids   -- a list of grid sizes for integration.
                      optional; defaults to [20,40,80,160,320,640]

        **Example**::

            import runge_kutta_method as rk
            from ivp import *
            rk44=rk.loadRKM('RK44')
            myivp=load_ivp('nlsin')
            err=ctest(rk44,myivp)

        TODO: 
            - Option to plot versus f-evals or dt

    """
    pl.clf(); pl.hold(True)
    # In case just one method is passed in (and not as a list):
    if not isinstance(methods,list): methods=[methods]
    err=[]
    try:
        exsol = ivp.exact(ivp.T)
    except:
        bs5=rk.loadRKM('BS5')
        bigN=grids[-1]*4
        print 'solving on fine grid with '+str(bigN)+' points'
<<<<<<< HEAD
        t,u=bs5(ivp,N=grids[-1]*4)
        print 'done'
        exsol = u[-1].copy()
    for method in methods:
        print 'Solving with method ',method.name
=======
        t,u=bs5(ivp,N=bigN)
        print 'done'
        exsol = u[-1].copy()
    for method in methods:
        print "solving with %s" % method.name
>>>>>>> 0630fb6b
        err0=[]
        for i,N in enumerate(grids):
            t,u=method(ivp,N=N)
            err0.append(np.linalg.norm(u[-1]-exsol))
        err.append(err0)
        work=[grid*len(method) for grid in grids]
        pl.loglog(work,err0,label=method.name,linewidth=3)
    pl.xlabel('Function evaluations')
    pl.ylabel('Error at $t_{final}$')
    pl.legend(loc='best')
    pl.hold(False)
    pl.draw()
    return err


def ptest(methods,ivps,tols=[1.e-1,1.e-2,1.e-4,1.e-6]):
    """
        Runs a performance test, integrating a set of problems with a set
        of methods using a sequence of error tolerances.  Creates a plot 
        of the error achieved versus the amount of work done (number of
        function evaluations) for each method.

        **Input**:
            * methods -- a list of ODEsolver instances
                      Note that all methods must have error estimators.
            * ivps    -- a list of IVP instances
            * tols    -- a specified list of error tolerances (optional)

        **Example**::

            import runge_kutta_method as rk
            from ivp import *
            bs5=rk.loadRKM('BS5')
            myivp=load_ivp('nlsin')
            work,err=ptest(bs5,myivp)

    """
    pl.clf(); pl.draw(); pl.hold(True)
    # In case just one method is passed in (and not as a list):
    if not isinstance(methods,list): methods=[methods]
    if not isinstance(ivps,list): ivps=[ivps]
    err=np.ones([len(methods),len(tols)])
    work=np.zeros([len(methods),len(tols)])
    for ivp in ivps:
        print "solving problem %s" % ivp
        try:
            exsol = ivp.exact(ivp.T)
        except:
            bs5=rk.loadRKM('BS5')   #Use Bogacki-Shampine RK for fine solution
            lowtol=min(tols)/100.
            print 'solving for "exact" solution with tol= '+str(lowtol)
            t,u=bs5(ivp,errtol=lowtol,dt=ivp.dt0)
            print 'done'
            exsol = u[-1].copy()
        for imeth,method in enumerate(methods):
            print 'Solving with method '+method.name
            workperstep = len(method)-method.is_FSAL()
            for jtol,tol in enumerate(tols):
                t,u,rej,dt=method(ivp,errtol=tol,dt=ivp.dt0,diagnostics=True,controllertype='P')
                print str(rej)+' rejected steps'
                err[imeth,jtol]*= np.max(np.abs(u[-1]-exsol))
                #FSAL methods save on accepted steps, but not on rejected:
                work[imeth,jtol]+= len(t)*workperstep+rej*len(method)
    for imeth,method in enumerate(methods):
        for jtol,tol in enumerate(tols):
            err[imeth,jtol]=err[imeth,jtol]**(1./len(ivps))
    for imeth,method in enumerate(methods):
        pl.semilogy(work[imeth,:],err[imeth,:],label=method.name,linewidth=3)
    pl.xlabel('Function evaluations')
    pl.ylabel('Error at $t_{final}$')
    pl.legend(loc='best')
    pl.hold(False)
    pl.draw()
    return work,err<|MERGE_RESOLUTION|>--- conflicted
+++ resolved
@@ -39,19 +39,11 @@
         bs5=rk.loadRKM('BS5')
         bigN=grids[-1]*4
         print 'solving on fine grid with '+str(bigN)+' points'
-<<<<<<< HEAD
-        t,u=bs5(ivp,N=grids[-1]*4)
-        print 'done'
-        exsol = u[-1].copy()
-    for method in methods:
-        print 'Solving with method ',method.name
-=======
         t,u=bs5(ivp,N=bigN)
         print 'done'
         exsol = u[-1].copy()
     for method in methods:
         print "solving with %s" % method.name
->>>>>>> 0630fb6b
         err0=[]
         for i,N in enumerate(grids):
             t,u=method(ivp,N=N)
